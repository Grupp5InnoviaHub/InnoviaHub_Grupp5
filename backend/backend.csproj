--- conflicted
+++ resolved
@@ -5,15 +5,12 @@
     <Nullable>enable</Nullable>
     <ImplicitUsings>enable</ImplicitUsings>
   </PropertyGroup>
-
-<<<<<<< HEAD
-=======
-    <PropertyGroup Condition="'$(DOTNET_ENVIRONMENT)' != 'CI'">
+   
+  <PropertyGroup Condition="'$(DOTNET_ENVIRONMENT)' != 'CI'">
 		<OpenApiGenerateDocuments>true</OpenApiGenerateDocuments>
 		<OpenApiDocumentsDirectory>$(MSBuildProjectDirectory)</OpenApiDocumentsDirectory>
 	</PropertyGroup>
 
->>>>>>> 0fe08185
   <ItemGroup>
     <PackageReference Include="AutoMapper" Version="15.0.1" />
     <PackageReference Include="Microsoft.AspNetCore.Authentication.JwtBearer" Version="9.0.8" />
