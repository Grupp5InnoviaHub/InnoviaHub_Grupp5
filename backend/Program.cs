using Microsoft.EntityFrameworkCore;
using backend.Data;
using Microsoft.AspNetCore.Identity;
using backend.Models;
using backend.Utils;
using Microsoft.AspNetCore.Authentication.JwtBearer;
using Microsoft.IdentityModel.Tokens;
using System.Text;
<<<<<<< HEAD
using backend.Repositories;
using InnoviaHub_Grupp5.Services;
using backend.Services;
=======
>>>>>>> 7699b9a1
using Scalar.AspNetCore;

var builder = WebApplication.CreateBuilder(args);

// Add services to the container.
builder.Services.AddScoped<IResourceRepository, ResourceRepository>();
builder.Services.AddScoped<IResourceService, ResourceService>();
builder.Services.AddControllers();


// Learn more about configuring Swagger/OpenAPI at https://aka.ms/aspnetcore/swashbuckle
builder.Services.AddEndpointsApiExplorer();

// Add Entity Framework
builder.Services.AddDbContext<ApplicationDbContext>(options =>
    options.UseMySql(builder.Configuration.GetConnectionString("DefaultConnection"),
    ServerVersion.AutoDetect(builder.Configuration.GetConnectionString("DefaultConnection"))));

// Add Identity
builder.Services.AddIdentity<ApplicationUser, IdentityRole>()
    .AddEntityFrameworkStores<ApplicationDbContext>()
    .AddDefaultTokenProviders();



// Add JWT Authentication
builder.Services.AddAuthentication(options =>
{
    options.DefaultAuthenticateScheme = JwtBearerDefaults.AuthenticationScheme;
    options.DefaultChallengeScheme = JwtBearerDefaults.AuthenticationScheme;
    options.DefaultScheme = JwtBearerDefaults.AuthenticationScheme;
})
.AddJwtBearer(options =>
{
    options.TokenValidationParameters = new TokenValidationParameters
    {
        ValidateIssuer = true,
        ValidateAudience = true,
        ValidateLifetime = true,
        ValidateIssuerSigningKey = true,
        ValidIssuer = builder.Configuration["Jwt:Issuer"],
        ValidAudience = builder.Configuration["Jwt:Audience"],
        IssuerSigningKey = new SymmetricSecurityKey(
            Encoding.UTF8.GetBytes(builder.Configuration["Jwt:SecretKey"] ?? ""))
    };
});

// Add Authorization
builder.Services.AddAuthorization();

builder.Services.AddOpenApi();

// Add JWT Token Manager
builder.Services.AddScoped<IJwtTokenManager, JwtTokenManager>();

var app = builder.Build();

// Configure the HTTP request pipeline.
if (app.Environment.IsDevelopment())
{
<<<<<<< HEAD
    // Development configuration
=======
>>>>>>> 7699b9a1
    app.MapOpenApi();
    app.MapScalarApiReference();
}


// Seed default roles and users
using (var scope = app.Services.CreateScope())
{
    var roleManager = scope.ServiceProvider.GetRequiredService<RoleManager<IdentityRole>>();
    var userManager = scope.ServiceProvider.GetRequiredService<UserManager<ApplicationUser>>();

    await DbSeeder.SeedRolesAndUsersAsync(roleManager, userManager);
}


app.UseHttpsRedirection();
app.UseAuthentication();
app.UseAuthorization();
app.UseStaticFiles();
app.MapControllers();
app.MapFallbackToFile("index.html");
app.Run();<|MERGE_RESOLUTION|>--- conflicted
+++ resolved
@@ -6,12 +6,10 @@
 using Microsoft.AspNetCore.Authentication.JwtBearer;
 using Microsoft.IdentityModel.Tokens;
 using System.Text;
-<<<<<<< HEAD
 using backend.Repositories;
 using InnoviaHub_Grupp5.Services;
 using backend.Services;
-=======
->>>>>>> 7699b9a1
+
 using Scalar.AspNetCore;
 
 var builder = WebApplication.CreateBuilder(args);
@@ -72,10 +70,6 @@
 // Configure the HTTP request pipeline.
 if (app.Environment.IsDevelopment())
 {
-<<<<<<< HEAD
-    // Development configuration
-=======
->>>>>>> 7699b9a1
     app.MapOpenApi();
     app.MapScalarApiReference();
 }
