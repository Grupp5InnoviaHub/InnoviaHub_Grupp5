--- conflicted
+++ resolved
@@ -1,11 +1,6 @@
 import React from "react";
 import "./LandingPage.css";
-<<<<<<< HEAD
 import Navbar from "./components/navbar";
-=======
-import { Link } from "react-router";
-
->>>>>>> 5013204b
 
 const LandingPage: React.FC = () => {
   return (
