<<<<<<< HEAD
/* gör så att footer alltid är på längst ner på sidan */
main
{
  min-height: calc(100vh - 174px);
}

=======
/* Admin Dashboard App Styles */
>>>>>>> ef17d31a
#root {
  min-height: 100vh;
  margin: 0;
  padding: 0;
}

/* Remove default margins and padding */
* {
  box-sizing: border-box;
}

/* Smooth transitions for theme changes */
* {
  transition: background-color 0.3s ease, border-color 0.3s ease, color 0.3s ease;
}

/* Custom focus styles */
.focus-visible {
  outline: 2px solid #3b82f6;
  outline-offset: 2px;
}

/* Loading spinner */
.spinner {
  border: 2px solid #f3f3f3;
  border-top: 2px solid #3b82f6;
  border-radius: 50%;
  width: 20px;
  height: 20px;
  animation: spin 1s linear infinite;
}

@keyframes spin {
  0% {
    transform: rotate(0deg);
  }

  100% {
    transform: rotate(360deg);
  }
}

/* Custom button styles */
.btn-primary {
  background-color: #2563eb;
  color: white;
  font-weight: 500;
  padding: 0.5rem 1rem;
  border-radius: 0.5rem;
  transition: all 0.2s;
}

.btn-primary:hover {
  background-color: #1d4ed8;
}

.btn-secondary {
  background-color: #e5e7eb;
  color: #111827;
  font-weight: 500;
  padding: 0.5rem 1rem;
  border-radius: 0.5rem;
  transition: all 0.2s;
}

.btn-secondary:hover {
  background-color: #d1d5db;
}

.btn-danger {
  background-color: #dc2626;
  color: white;
  font-weight: 500;
  padding: 0.5rem 1rem;
  border-radius: 0.5rem;
  transition: all 0.2s;
}

.btn-danger:hover {
  background-color: #b91c1c;
}

/* Card styles */
.card {
  background-color: white;
  border-radius: 0.75rem;
  border: 1px solid #e5e7eb;
  box-shadow: 0 1px 3px 0 rgba(0, 0, 0, 0.1);
}

.card-header {
  padding: 1.5rem;
  border-bottom: 1px solid #e5e7eb;
}

.card-body {
  padding: 1.5rem;
}

.card-footer {
  padding: 1.5rem;
  border-top: 1px solid #e5e7eb;
}

/* Form styles */
.form-input {
  width: 100%;
  padding: 0.5rem 0.75rem;
  border: 1px solid #d1d5db;
  border-radius: 0.5rem;
  background-color: white;
  color: #111827;
  transition: all 0.2s;
}

.form-input:focus {
  outline: none;
  border-color: #3b82f6;
  box-shadow: 0 0 0 3px rgba(59, 130, 246, 0.1);
}

.form-label {
  display: block;
  font-size: 0.875rem;
  font-weight: 500;
  color: #374151;
  margin-bottom: 0.5rem;
}

.form-error {
  font-size: 0.875rem;
  color: #dc2626;
  margin-top: 0.25rem;
}

/* Table styles */
.table {
  width: 100%;
  border-collapse: collapse;
}

.table th {
  padding: 0.75rem 1.5rem;
  text-align: left;
  font-size: 0.75rem;
  font-weight: 500;
  color: #6b7280;
  text-transform: uppercase;
  letter-spacing: 0.05em;
  border-bottom: 1px solid #e5e7eb;
}

.table td {
  padding: 1rem 1.5rem;
  white-space: nowrap;
  font-size: 0.875rem;
  color: #111827;
  border-bottom: 1px solid #e5e7eb;
}

/* Badge styles */
.badge {
  display: inline-flex;
  align-items: center;
  padding: 0.125rem 0.625rem;
  border-radius: 9999px;
  font-size: 0.75rem;
  font-weight: 500;
}

.badge-success {
  background-color: #dcfce7;
  color: #166534;
}

.badge-warning {
  background-color: #fef3c7;
  color: #92400e;
}

.badge-error {
  background-color: #fee2e2;
  color: #991b1b;
}

.badge-info {
  background-color: #dbeafe;
  color: #1e40af;
}<|MERGE_RESOLUTION|>--- conflicted
+++ resolved
@@ -1,13 +1,4 @@
-<<<<<<< HEAD
-/* gör så att footer alltid är på längst ner på sidan */
-main
-{
-  min-height: calc(100vh - 174px);
-}
-
-=======
 /* Admin Dashboard App Styles */
->>>>>>> ef17d31a
 #root {
   min-height: 100vh;
   margin: 0;
