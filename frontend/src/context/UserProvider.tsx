import { useEffect, useState } from "react";
import type { ReactNode } from "react";
import toast from "react-hot-toast";
import { loginUser, registerUser } from "../api/authApi";
import { UserContext } from "./UserContext";
import type { User, UserContextInterface } from "./UserContext";

// Define the props that UserProvider accepts
// "children" means any React components inside <UserProvider>
type UserProviderProps = {
    children: ReactNode;
};

export const UserProvider = ({ children }: UserProviderProps) => {
    // State to store the logged-in user's data
    const [user, setUser] = useState<User>({ email: "" });

    // State to store the JWT token
    const [token, setToken] = useState<string>("");

    const [loading, setLoading] = useState(true);

    useEffect(() => {
<<<<<<< HEAD
        const storedToken = localStorage.getItem("token");
        const storedUser = localStorage.getItem("user");
        
        console.log('UserProvider: Loading stored data - token:', !!storedToken, 'user:', !!storedUser);
        
        if (storedToken) {
            setToken(storedToken);
            console.log('UserProvider: Token loaded from localStorage');
        }
        
        if (storedUser) {
            try {
                const parsedUser = JSON.parse(storedUser);
                setUser(parsedUser);
                console.log('UserProvider: User loaded from localStorage:', parsedUser);
            } catch (error) {
                console.error("Error parsing stored user data:", error);
                localStorage.removeItem("user");
            }
        }
        
        console.log('UserProvider: Initial load completed');
        setLoading(false);
    }, []);
=======
    const storedToken = localStorage.getItem("token");
    const storedUser = localStorage.getItem("user");

    if (storedToken) setToken(storedToken);
    if (storedUser) setUser(JSON.parse(storedUser));

    setLoading(false);
}, []);

>>>>>>> 7aae6a09

    // REGISTER
    const register = async (
        email: string,
        firstName: string,
        lastName: string,
        password: string,
        confirmPassword: string
    ): Promise<boolean> => {
        const result = await registerUser(
            email,
            firstName,
            lastName,
            password,
            confirmPassword
        );

        if (!result.success) {
            toast.error(
                result.message || "Ett fel inträffade vid registrering."
            );
            return false;
        }

        return true;
    };

    // LOGIN
    const login = async (email: string, password: string): Promise<boolean> => {
        const result = await loginUser(email, password);

        if (!result.success || !result.data) {
            toast.error(result.message || "Ett fel inträffade vid inloggning.");
            return false;
        }

        // Save token in localStorage so the session persists after refresh
        localStorage.setItem("token", result.data.token);

        // Update the state with token and user data
        setToken(result.data.token);
        setUser({ email });

        return true;
    };

    // LOGOUT
    const logout = () => {
        // Clears token from both state and localStorage
        localStorage.removeItem("token");
        localStorage.removeItem("user");

        setUser({ email: "" });
        setToken("");

        toast.success("Du är utloggad!", {
            position: "top-center",
        });
    };

    const isAuthenticated = token ? true : false;

    // This object will be passed down to all components using the context
    const contextValue: UserContextInterface = {
        user,
        setUser,
        login,
        register,
        logout,
        token,
        isAuthenticated,
    };

    if (loading) return <p>Laddar användare...</p>;  

    return (
        <UserContext.Provider value={contextValue}>
            {children}
        </UserContext.Provider>
    );
};<|MERGE_RESOLUTION|>--- conflicted
+++ resolved
@@ -21,7 +21,6 @@
     const [loading, setLoading] = useState(true);
 
     useEffect(() => {
-<<<<<<< HEAD
         const storedToken = localStorage.getItem("token");
         const storedUser = localStorage.getItem("user");
         
@@ -46,17 +45,6 @@
         console.log('UserProvider: Initial load completed');
         setLoading(false);
     }, []);
-=======
-    const storedToken = localStorage.getItem("token");
-    const storedUser = localStorage.getItem("user");
-
-    if (storedToken) setToken(storedToken);
-    if (storedUser) setUser(JSON.parse(storedUser));
-
-    setLoading(false);
-}, []);
-
->>>>>>> 7aae6a09
 
     // REGISTER
     const register = async (
