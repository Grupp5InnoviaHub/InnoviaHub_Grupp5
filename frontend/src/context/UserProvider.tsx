--- conflicted
+++ resolved
@@ -21,7 +21,6 @@
     const [loading, setLoading] = useState(true);
 
     useEffect(() => {
-<<<<<<< HEAD
         const storedToken = localStorage.getItem("token");
         const storedUser = localStorage.getItem("user");
         
@@ -45,17 +44,6 @@
         
         console.log('UserProvider: Initial load completed');
     }, []);
-=======
-    const storedToken = localStorage.getItem("token");
-    const storedUser = localStorage.getItem("user");
-
-    if (storedToken) setToken(storedToken);
-    if (storedUser) setUser(JSON.parse(storedUser));
-
-    setLoading(false);
-}, []);
-
->>>>>>> 5013204b
 
     // REGISTER
     const register = async (
@@ -117,10 +105,6 @@
         // Clears token and user data from both state and localStorage
         localStorage.removeItem("token");
         localStorage.removeItem("user");
-<<<<<<< HEAD
-=======
-
->>>>>>> 5013204b
         setUser({ email: "" });
         setToken("");
 
