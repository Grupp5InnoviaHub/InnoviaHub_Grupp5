--- conflicted
+++ resolved
@@ -15,23 +15,12 @@
 
 //Content for bookingpage
 export default function BookingsPage() {
-<<<<<<< HEAD
     const { token } = useContext(UserContext);
-    // const user = useContext(UserContext);
     //State for recourses, bookings and loading
     const [resources, setResources] = useState<Resource[]>([]);
     const [allBookings, setAllBookings] = useState<Booking[]>([]);
     const [myBookings, setMyBookings] = useState<Booking[]>([]);
     const [loading, setLoading] = useState(true);
-=======
-
-  const { token} = useContext(UserContext);
-  //State for recourses, bookings and loading
-  const [resources, setResources] = useState<Resource[]>([]);
-  const [allBookings, setAllBookings] = useState<Booking[]>([]);
-  const [myBookings, setMyBookings] = useState<Booking[]>([]);
-  const [loading, setLoading] = useState(true);
->>>>>>> 993e6ebf
 
     //SignalR URL
     const hubUrl = useMemo(
@@ -126,10 +115,7 @@
         } catch (err) {
             if (err instanceof Error) {
                 console.error(err);
-                toast.error(err.message ?? "Kunde inte skapa bokning");
-            } else {
-                console.error(err);
-                toast.error("Kunde inte skapa bokning");
+                toast.error(err?.message ?? "Kunde inte skapa bokning");
             }
         }
     };
@@ -154,10 +140,7 @@
         } catch (err) {
             if (err instanceof Error) {
                 console.error(err);
-                toast.error(err.message ?? "Kunde inte skapa bokning");
-            } else {
-                console.error(err);
-                toast.error("Kunde inte skapa bokning");
+                toast.error(err?.message ?? "Kunde inte avboka");
             }
         }
     };
@@ -165,7 +148,6 @@
     //Loading text while resources are getting fetched
     if (loading) return <p className="text-gray-600">Laddar resurser...</p>;
 
-<<<<<<< HEAD
     //Grouping of resources to handle differently
     const desks = resources.filter((r) => r.resourceTypeName === "DropInDesk");
     const meetingRooms = resources.filter(
@@ -179,24 +161,25 @@
     //Page with resourcecard component
     return (
         <div className="p-6 space-y-12">
-            <h1 className="text-2xl font-bold">Boka resurser</h1>
-
             {desks.length > 0 && (
                 <div>
-                    <h3 className="text-2xl font-bold">Skrivbord</h3>
+                    <h3 className="text-2xl font-bold mb-4 text-center">
+                        Desks
+                    </h3>
+                    <br />
                     <div
-                        className="grid gap-4 p-6 rounded-lg justify-center"
+                        className="grid gap-6"
                         style={{
                             gridTemplateColumns:
-                                "repeat(auto-fit, minmax(120px, 1fr))",
-                            maxWidth: "800px",
+                                "repeat(auto-fit, minmax(250px, 1fr))",
+                            maxWidth: "1200px",
                             margin: "0 auto",
                         }}
                     >
                         {desks.map((r) => (
                             <div
                                 key={r.resourceId}
-                                className="p-2 rounded shadow bg-blue-100"
+                                className="bg-white rounded-xl border border-gray-200 p-6 shadow-sm"
                             >
                                 <ResourceCard
                                     resource={r}
@@ -213,20 +196,24 @@
 
             {meetingRooms.length > 0 && (
                 <div>
-                    <h3 className="text-2xl font-bold">Mötesrum</h3>
+                    <br />
+                    <h3 className="text-2xl font-bold mb-4 text-center">
+                        Meeting Rooms
+                    </h3>
+                    <br />
                     <div
-                        className="grid gap-4 p-6 rounded-lg justify-center"
+                        className="grid gap-6"
                         style={{
                             gridTemplateColumns:
-                                "repeat(auto-fit, minmax(120px, 1fr))",
-                            maxWidth: "800px",
+                                "repeat(auto-fit, minmax(290px, 1fr))",
+                            maxWidth: "1200px",
                             margin: "0 auto",
                         }}
                     >
                         {meetingRooms.map((r) => (
                             <div
                                 key={r.resourceId}
-                                className="p-2 rounded shadow bg-green-100"
+                                className="bg-white rounded-xl border border-gray-200 p-6 shadow-sm"
                             >
                                 <ResourceCard
                                     resource={r}
@@ -243,20 +230,24 @@
 
             {vrSets.length > 0 && (
                 <div>
-                    <h3 className="text-2xl font-bold">VR Headsets</h3>
+                    <br />
+                    <h3 className="text-2xl font-bold mb-4 text-center">
+                        VR Headsets
+                    </h3>
+                    <br />
                     <div
-                        className="grid gap-4 p-6 rounded-lg justify-center"
+                        className="grid gap-6"
                         style={{
                             gridTemplateColumns:
-                                "repeat(auto-fit, minmax(120px, 1fr))",
-                            maxWidth: "800px",
+                                "repeat(auto-fit, minmax(290px, 1fr))",
+                            maxWidth: "1200px",
                             margin: "0 auto",
                         }}
                     >
                         {vrSets.map((r) => (
                             <div
                                 key={r.resourceId}
-                                className="p-2 rounded shadow bg-purple-100"
+                                className="bg-white rounded-xl border border-gray-200 p-6 shadow-sm"
                             >
                                 <ResourceCard
                                     resource={r}
@@ -273,20 +264,24 @@
 
             {aiServers.length > 0 && (
                 <div>
-                    <h3 className="text-2xl font-bold">AI Server</h3>
+                    <br />
+                    <h3 className="text-2xl font-bold mb-4 text-center">
+                        AI Server
+                    </h3>
+                    <br />
                     <div
-                        className="grid gap-4 p-6 rounded-lg justify-center"
+                        className="grid gap-6"
                         style={{
                             gridTemplateColumns:
-                                "repeat(auto-fit, minmax(120px, 1fr))",
-                            maxWidth: "200px",
+                                "repeat(auto-fit, minmax(250px, 1fr))",
+                            maxWidth: "500px",
                             margin: "0 auto",
                         }}
                     >
                         {aiServers.map((r) => (
                             <div
                                 key={r.resourceId}
-                                className="p-2 rounded shadow bg-red-100"
+                                className="bg-white rounded-xl border border-gray-200 p-6 shadow-sm"
                             >
                                 <ResourceCard
                                     resource={r}
@@ -300,107 +295,6 @@
                     </div>
                 </div>
             )}
-=======
-  //Page with resourcecard component
-  return (
-  <div className="p-6 space-y-12">
-
-    {desks.length > 0 && (
-      <div>
-        <h3 className="text-2xl font-bold mb-4 text-center">Desks</h3>
-        <br />
-        <div className="grid gap-6"
-        style={{ gridTemplateColumns: "repeat(auto-fit, minmax(250px, 1fr))", maxWidth: "1200px", margin: "0 auto", }}>
-          {desks.map((r) => (
-            <div
-              key={r.resourceId}
-              className="bg-white rounded-xl border border-gray-200 p-6 shadow-sm"
-            >
-              <ResourceCard
-                resource={r}
-                allBookings={allBookings}
-                myBookings={myBookings}
-                onBook={handleBook}
-                onCancel={handleCancel}
-              />
-            </div>
-          ))}
-        </div>
-      </div>
-    )}
-
-    {meetingRooms.length > 0 && (
-      <div>
-        <br />
-        <h3 className="text-2xl font-bold mb-4 text-center">Meeting Rooms</h3>
-        <br />
-        <div className="grid gap-6"
-        style={{ gridTemplateColumns: "repeat(auto-fit, minmax(290px, 1fr))", maxWidth: "1200px", margin: "0 auto", }}>
-          {meetingRooms.map((r) => (
-            <div
-              key={r.resourceId}
-              className="bg-white rounded-xl border border-gray-200 p-6 shadow-sm"
-            >
-              <ResourceCard
-                resource={r}
-                allBookings={allBookings}
-                myBookings={myBookings}
-                onBook={handleBook}
-                onCancel={handleCancel}
-              />
-            </div>
-          ))}
-        </div>
-      </div>
-    )}
-
-    {vrSets.length > 0 && (
-      <div>
-        <br />
-        <h3 className="text-2xl font-bold mb-4 text-center">VR Headsets</h3>
-        <br />
-        <div className="grid gap-6"
-        style={{ gridTemplateColumns: "repeat(auto-fit, minmax(290px, 1fr))", maxWidth: "1200px", margin: "0 auto", }}>
-          {vrSets.map((r) => (
-            <div
-              key={r.resourceId}
-              className="bg-white rounded-xl border border-gray-200 p-6 shadow-sm"
-            >
-              <ResourceCard
-                resource={r}
-                allBookings={allBookings}
-                myBookings={myBookings}
-                onBook={handleBook}
-                onCancel={handleCancel}
-              />
-            </div>
-          ))}
-        </div>
-      </div>
-    )}
-
-    {aiServers.length > 0 && (
-      <div>
-        <br />
-        <h3 className="text-2xl font-bold mb-4 text-center">AI Server</h3>
-        <br />
-        <div className="grid gap-6"
-        style={{ gridTemplateColumns: "repeat(auto-fit, minmax(250px, 1fr))", maxWidth: "500px", margin: "0 auto", }}>
-          {aiServers.map((r) => (
-            <div
-              key={r.resourceId}
-              className="bg-white rounded-xl border border-gray-200 p-6 shadow-sm"
-            >
-              <ResourceCard
-                resource={r}
-                allBookings={allBookings}
-                myBookings={myBookings}
-                onBook={handleBook}
-                onCancel={handleCancel}
-              />
-            </div>
-          ))}
->>>>>>> 993e6ebf
         </div>
     );
 }