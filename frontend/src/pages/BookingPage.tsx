--- conflicted
+++ resolved
@@ -143,24 +143,7 @@
 
   //Page with resourcecard component
   return (
-<<<<<<< HEAD
-    
-    <div className="p-6 space-y-6">
-      <Navbar />
-      <h1 className="text-2xl font-bold">Boka resurser</h1>
-
-      <div className="grid grid-cols-1 sm:grid-cols-2 lg:grid-cols-3 gap-4">
-        {resources.map((r) => (
-          <ResourceCard
-            key={r.resourceId}
-            resource={r}
-            allBookings={allBookings}
-            myBookings={myBookings}
-            onBook={handleBook}
-            onCancel={handleCancel}
-          />
-        ))}
-=======
+
   <div className="p-6 space-y-12">
     <h1 className="text-2xl font-bold">Boka resurser</h1>
 
@@ -190,7 +173,6 @@
             </div>
           ))}
         </div>
->>>>>>> ff78e729
       </div>
     )}
 
