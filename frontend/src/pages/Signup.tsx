import { useContext, useState, type ChangeEvent } from "react";
import { Link, useNavigate } from "react-router";
import { UserContext } from "../context/UserContext.tsx";
import toast from "react-hot-toast";
import FormInput from "../components/Form/FormInput.tsx";
import Button from "../components/Button/Button.tsx";
import Navbar from "../components/navbar";

const Signup = () => {
    const navigate = useNavigate();
    const { register } = useContext(UserContext);

    const [data, setData] = useState({
        email: "",
        firstName: "",
        lastName: "",
        password: "",
        confirmPassword: "",
    });

    const handleChange = (e: ChangeEvent<HTMLInputElement>) => {
        setData({ ...data, [e.target.name]: e.target.value });
    };

    const handleSubmit = async (e: React.FormEvent<HTMLFormElement>) => {
        e.preventDefault();

        const emailRegex = /^[\w-.]+@([\w-]+\.)+[\w-]{2,4}$/;
        const passwordRegex =
            /^(?=.*[A-Za-z])(?=.*\d)(?=.*[^A-Za-z\d])[A-Za-z\d\S]{8,}$/;

        // Validation
        if (!data.firstName || !data.lastName) {
            toast.error("Ange ett namn.", {
                position: "top-center",
            });
            return;
        }

        if (!emailRegex.test(data.email)) {
            toast.error("Ogiltig e-postadress.", { position: "top-center" });
            return;
        }

        if (!passwordRegex.test(data.password)) {
            toast.error(
                "Lösenord måste vara minst 8 tecken och innehålla minst en bokstav och en siffra.",
                { position: "top-center" }
            );
            return;
        }

        if (data.password !== data.confirmPassword) {
            toast.error("Lösenorden matchar inte.", {
                position: "top-center",
            });
            return;
        }

        const success = await register(
            data.email,
            data.firstName,
            data.lastName,
            data.password,
            data.confirmPassword
        );

        if (success) {
            toast.success("Ditt konto har skapats!", {
                position: "top-center",
            });
            navigate("/login");
        }
    };
    return (
<<<<<<< HEAD
        <div className="flex flex-col min-h-screen">
            <Navbar />
            <div className="flex flex-col min-h-screen items-center justify-center">
                <div className="flex flex-col items-center justify-center py-8 px-6 bg-china_rose-900 border-2 rounded-xl mt-4 mx-4 gap-8">
                <h1 className="text-3xl font-bold my-4">Skapa konto</h1>
                <form onSubmit={handleSubmit} className="flex flex-col gap-4">
=======
        <div className="flex flex-col min-h-screen items-center justify-center bg-gradient-to-br from-oxford_blue-500 via-sapphire-500 to-yale_blue-500">
            <div
                className="flex flex-col items-center justify-center py-12 px-6 bg-oxford_blue-400/90 border border-oxford_blue-600 
                rounded-2xl shadow-2xl mt-4 mx-4 max-w-md w-full backdrop-blur-md"
            >
                <form
                    onSubmit={handleSubmit}
                    className="flex flex-col gap-8 w-full"
                    noValidate
                >
>>>>>>> 5013204b
                    <FormInput
                        type="text"
                        name="firstName"
                        onChange={handleChange}
                        value={data.firstName}
                        placeholder="Förnamn"
                        label="Förnamn"
                        required
                        validationRegex={/^.{3,}$/}
                        errorMessage="Ange ett giltigt namn (minst 3 tecken)."
                    />

                    <FormInput
                        type="text"
                        name="lastName"
                        value={data.lastName}
                        onChange={handleChange}
                        placeholder="Efternamn"
                        label="Efternamn"
                        required
                        validationRegex={/^.{3,}$/}
                        errorMessage="Ange ett giltigt namn (minst 3 tecken)."
                    />

                    <FormInput
                        type="email"
                        name="email"
                        onChange={handleChange}
                        value={data.email}
                        placeholder="E-post"
                        label="E-post"
                        required
                        validationRegex={/^[\w-.]+@([\w-]+\.)+[\w-]{2,4}$/}
                        errorMessage="Ange en giltig e-postadress."
                    />

                    <FormInput
                        type="password"
                        name="password"
                        onChange={handleChange}
                        value={data.password}
                        placeholder="Lösenord"
                        label="Lösenord"
                        required
                        validationRegex={
                            /^(?=.*[A-Za-z])(?=.*\d)(?=.*[^A-Za-z\d])[A-Za-z\d\S]{8,}$/
                        }
                        errorMessage="Lösenordet måste vara minst 8 tecken, innehålla en bokstav, en siffra och ett specialtecken."
                    />

                    <FormInput
                        type="password"
                        name="confirmPassword"
                        onChange={handleChange}
                        value={data.confirmPassword}
                        placeholder="Bekräfta lösenord"
                        label="Bekräfta lösenord"
                        required
                        errorMessage="Bekräfta lösenordet."
                    />
                    <div className="flex justify-center my-6">
                        <Button
                            design="outline"
                            className="text-white border-white hover:bg-sapphire-600"
                        >
                            Skapa konto
                        </Button>
                    </div>
                    <p className="text-white">
                        Redan har du ett konto?{" "}
                        <span className="text-[#7a7a7a] cursor-pointer hover:text-black">
                            <Link to="/login">Logga in här.</Link>
                        </span>
                    </p>
                </form>
                </div>
            </div>
        </div>
    );
};

export default Signup;<|MERGE_RESOLUTION|>--- conflicted
+++ resolved
@@ -73,25 +73,12 @@
         }
     };
     return (
-<<<<<<< HEAD
         <div className="flex flex-col min-h-screen">
             <Navbar />
             <div className="flex flex-col min-h-screen items-center justify-center">
                 <div className="flex flex-col items-center justify-center py-8 px-6 bg-china_rose-900 border-2 rounded-xl mt-4 mx-4 gap-8">
                 <h1 className="text-3xl font-bold my-4">Skapa konto</h1>
                 <form onSubmit={handleSubmit} className="flex flex-col gap-4">
-=======
-        <div className="flex flex-col min-h-screen items-center justify-center bg-gradient-to-br from-oxford_blue-500 via-sapphire-500 to-yale_blue-500">
-            <div
-                className="flex flex-col items-center justify-center py-12 px-6 bg-oxford_blue-400/90 border border-oxford_blue-600 
-                rounded-2xl shadow-2xl mt-4 mx-4 max-w-md w-full backdrop-blur-md"
-            >
-                <form
-                    onSubmit={handleSubmit}
-                    className="flex flex-col gap-8 w-full"
-                    noValidate
-                >
->>>>>>> 5013204b
                     <FormInput
                         type="text"
                         name="firstName"
